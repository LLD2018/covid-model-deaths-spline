import functools
from pathlib import Path
from typing import Dict, List, Tuple

from loguru import logger
import pandas as pd
import numpy as np


def evil_doings(full_data: pd.DataFrame) -> Tuple[pd.DataFrame, Dict]:
    manipulation_metadata = {}
<<<<<<< HEAD
    madagascar = full_data.location_id == 181
    arizona = full_data.location_id == 525
    full_data.loc[madagascar | arizona, 'Hospitalizations'] = np.nan
    manipulation_metadata['madagascar'] = 'dropped hospitalizations'
    manipulation_metadata['arizona'] = 'dropped hospitalizations'
    drop_locs = [
        172,  # Equatorial Guinea
        194,  # Lesotho
    ]
    full_data = full_data.loc[~full_data.location_id.isin(drop_locs)]
    manipulation_metadata['equatorial_guinea'] = 'dropped location'
    manipulation_metadata['lesotho'] = 'dropped location'
=======
>>>>>>> c3ede8f2
    return full_data, manipulation_metadata


def load_most_detailed_locations(inputs_root: Path) -> pd.DataFrame:
    """Loads the most detailed locations in the current modeling hierarchy."""
    location_hierarchy_path = inputs_root / 'locations' / 'modeling_hierarchy.csv'
    hierarchy = pd.read_csv(location_hierarchy_path)

    most_detailed = hierarchy['most_detailed'] == 1
    keep_columns = ['location_id', 'location_name', 'path_to_top_parent', 'sort_order']

    return hierarchy.loc[most_detailed, keep_columns].sort_values('sort_order').reset_index(drop=True)


def load_aggregate_locations(inputs_root: Path) -> pd.DataFrame:
    """Loads the parent locations in the current modeling hierarchy (except global)."""
    location_hierarchy_path = inputs_root / 'locations' / 'modeling_hierarchy.csv'
    hierarchy = pd.read_csv(location_hierarchy_path)

    aggregate = hierarchy['most_detailed'] == 0
    not_global = hierarchy['location_id'] != 1
    keep_columns = ['location_id', 'location_name', 'path_to_top_parent', 'sort_order']

    return hierarchy.loc[aggregate & not_global, keep_columns].sort_values('sort_order').reset_index(drop=True)


def load_full_data(inputs_root: Path) -> pd.DataFrame:
    """Gets all death, case, and population data."""
    full_data_path = inputs_root / 'use_at_your_own_risk' / 'full_data_extra_hospital.csv'
    data = pd.read_csv(full_data_path)
    data['Date'] = pd.to_datetime(data['Date'])
    data['location_id'] = data['location_id'].astype(int)

    keep_columns = ['location_id', 'Date', 'Deaths', 'Confirmed', 'Hospitalizations', 'Death rate', 'population']
    sort_columns = ['location_id', 'Date']
    data = data.loc[:, keep_columns].sort_values(sort_columns).reset_index(drop=True)
    return data


def get_shifted_data(full_data: pd.DataFrame, count_var: str, rate_var: str, shift_size: int = 8) -> pd.DataFrame:
    """Filter and clean case data and shift into the future."""
    data = full_data.loc[:, ['location_id', 'Date', count_var, 'population']]
    data[rate_var] = data[count_var] / data['population']
    data['True date'] = data['Date']
    data['Date'] = data['Date'].apply(lambda x: x + pd.Timedelta(days=shift_size))

    non_na = ~data[rate_var].isnull()
    has_data = data.groupby('location_id')[rate_var].transform(max).astype(bool)
    keep_columns = ['location_id', 'True date', 'Date', rate_var]
    data = data.loc[non_na & has_data, keep_columns].reset_index(drop=True)

    data = (data.groupby('location_id', as_index=False)
            .apply(lambda x: fill_dates(x, rate_var))
            .reset_index(drop=True))

    return data


def get_death_data(full_data: pd.DataFrame) -> pd.DataFrame:
    """Filter and clean death data."""
    non_na = ~full_data['Deaths'].isnull()
    keep_columns = ['location_id', 'Date', 'Deaths', 'population']
    death_df = full_data.loc[non_na, keep_columns].reset_index(drop=True)
    death_df['Death rate'] = death_df['Deaths'] / death_df['population']
    del death_df['population']

    death_df = (death_df.groupby('location_id', as_index=False)
                .apply(lambda x: fill_dates(x, 'Death rate'))
                .reset_index(drop=True))

    return death_df


def get_population_data(input_root: Path, hierarchy: pd.DataFrame) -> pd.DataFrame:
    """Filter and clean population data."""
    pop_df = pd.read_csv(input_root / 'output_measures' / 'population' / 'all_populations.csv')
    pop_df = pop_df[(pop_df.age_group_id == 22) & (pop_df.sex_id == 3)]
    pop_df = hierarchy[['location_id', 'location_name']].merge(pop_df)
    return pop_df


def holdout_days(df: pd.DataFrame, n_holdout_days: int) -> pd.DataFrame:
    """Drop some number of holdout days from the data."""
    df = df.copy()
    df['last_date'] = df.groupby('location_id')['Date'].transform(max)
    keep_idx = df.apply(lambda x: x['Date'] <= x['last_date'] - pd.Timedelta(days=n_holdout_days), axis=1)
    df = df.loc[keep_idx].reset_index(drop=True)
    del df['last_date']

    return df


def enforce_monotonicity(df: pd.DataFrame, rate_var: str) -> pd.DataFrame:
    """Drop negatives and interpolate cumulative values."""
    vals = df[rate_var].values
    fill_idx = np.array([~(vals[i] >= vals[:i]).all() for i in range(vals.size)])
    df.loc[fill_idx, rate_var] = np.nan
    df[rate_var] = df[rate_var].interpolate()

    return df.loc[~df[rate_var].isnull()]


def filter_data_by_location(data: pd.DataFrame, hierarchy: pd.DataFrame,
                            measure: str) -> Tuple[pd.DataFrame, List[int]]:
    """Filter data based on location presence in a hierarchy."""
    extra_list = list(set(data['location_id']) - set(hierarchy['location_id']))
    logger.debug(f"{len(extra_list)} extra locations found in {measure} data. Dropping.")
    data = data.loc[~data['location_id'].isin(extra_list)]

    missing_list = list(set(hierarchy['location_id']) - set(data['location_id']))
    if missing_list:
        name_map = hierarchy.set_index('location_id')['location_name']
        missing = [(loc_id, name_map.loc[loc_id]) for loc_id in sorted(missing_list)]
        logger.warning(f'Locations {missing} are not present in {measure} data but exist in the '
                       f'modeling hierarchy.')

    return data, missing_list


def combine_data(case_data: pd.DataFrame,
                 hosp_data: pd.DataFrame,
                 death_data: pd.DataFrame,
                 pop_data: pd.DataFrame, hierarchy: pd.DataFrame) -> pd.DataFrame:
    """Merge all data into a single model data set."""
    df = functools.reduce(lambda x, y: pd.merge(x, y, how='outer'),
                          [case_data.loc[:, ['location_id', 'Date', 'Confirmed case rate']],
                           hosp_data.loc[:, ['location_id', 'Date', 'Hospitalization rate']],
                           death_data.loc[:, ['location_id', 'Date', 'Death rate']],
                           pop_data.loc[:, ['location_id', 'population']]])
    df = hierarchy[['location_id', 'location_name']].merge(df)
    return df


def check_counts(model_data: pd.DataFrame, rate_var: str, action: str, threshold: int) -> pd.DataFrame:
    """Act on locations with fewer than some number of deaths/cases."""
    df = model_data.copy()
    df['Count'] = df[rate_var] * df['population']
    df['Count'] = df['Count'].fillna(0)
    sub_thresh = df.groupby('location_id')['Count'].transform(max) < threshold
    logger.warning(f"Fewer than {threshold} {rate_var.lower().replace(' rate', 's')} for "
                   f"{';'.join(df.loc[sub_thresh, 'location_name'].unique())}\n")
    if action == 'fill_na':
        # keep rows, make these columns uninformative
        df.loc[sub_thresh, rate_var] = np.nan
    elif action == 'drop':
        # drop row entirely
        df = df.loc[~sub_thresh].reset_index(drop=True)
    else:
        raise ValueError('Invalid action specified.')
    del df['Count']

    return df


def filter_to_epi_threshold(hierarchy: pd.DataFrame,
                            model_data: pd.DataFrame,
                            death_threshold: int,
                            epi_threshold: int) -> Tuple[pd.DataFrame, List[int], List[int], List[int]]:
    """Drop locations that don't have at least `n` deaths; do not use cases or hospitalizations if under `n`."""
    df = model_data.copy()
    df = check_counts(df, 'Confirmed case rate', 'fill_na', epi_threshold)
    days_w_cases = df['Confirmed case rate'].notnull().groupby(df['location_id']).sum()
    no_cases_locs = days_w_cases[days_w_cases == 0].index.to_list()

    df = check_counts(df, 'Hospitalization rate', 'fill_na', epi_threshold)
    days_w_hosp = df['Hospitalization rate'].notnull().groupby(df['location_id']).sum()
    no_hosp_locs = days_w_hosp[days_w_hosp == 0].index.to_list()

    df = check_counts(df, 'Death rate', 'drop', death_threshold)
    dropped_locations = set(hierarchy['location_id']).difference(df['location_id'])

    if dropped_locations:
        logger.warning(f"Dropped {sorted(list(dropped_locations))} from data due to lack of deaths.")

    return df, dropped_locations, no_cases_locs, no_hosp_locs


def fill_dates(df: pd.DataFrame, interp_var: str = None) -> pd.DataFrame:
    """Forward fill data by date."""
    df = df.sort_values('Date').set_index('Date')
    df = df.asfreq('D').reset_index()
    if interp_var:
        df[interp_var] = df[interp_var].interpolate()
    df = df.fillna(method='pad')
    df['location_id'] = df['location_id'].astype(int)
    return df


def apply_parents(parent_model_locations: List[int], hierarchy: pd.DataFrame,
                  smooth_draws: pd.DataFrame, model_data: pd.DataFrame,
                  pop_data: pd.DataFrame) -> Tuple[pd.DataFrame, pd.DataFrame]:
    use_parent_hierarchy = hierarchy.loc[hierarchy['location_id'].isin(parent_model_locations)].reset_index(drop=True)
    use_parent_hierarchy['parent_id'] = use_parent_hierarchy['path_to_top_parent'].apply(lambda x: int(x.split(',')[-2]))
    swip_swap = list(zip(use_parent_hierarchy['location_id'], use_parent_hierarchy['parent_id']))

    filled_draws = []
    for child_id, parent_id in swip_swap:
        draws = smooth_draws.loc[smooth_draws['location_id'] == parent_id]
        draws['location_id'] = child_id
        draws = draws.set_index(['location_id', 'date'])
        draws /= model_data.loc[model_data['location_id'] == parent_id, 'population'].values[0]
        draws *= pop_data.loc[pop_data['location_id'] == child_id, 'population'].item()
        filled_draws.append(draws.reset_index())
        parent_name = model_data.loc[model_data['location_id'] == parent_id, 'location_name'].values[0]
        child_name = model_data.loc[model_data['location_id'] == child_id, 'location_name'].values[0]
        model_data.loc[model_data['location_id'] == child_id, 'location_name'] = f'{child_name} (using {parent_name} model)'
    if filled_draws:
        filled_draws = pd.concat(filled_draws)
        smooth_draws = smooth_draws.append(filled_draws)

    return smooth_draws, model_data<|MERGE_RESOLUTION|>--- conflicted
+++ resolved
@@ -9,21 +9,6 @@
 
 def evil_doings(full_data: pd.DataFrame) -> Tuple[pd.DataFrame, Dict]:
     manipulation_metadata = {}
-<<<<<<< HEAD
-    madagascar = full_data.location_id == 181
-    arizona = full_data.location_id == 525
-    full_data.loc[madagascar | arizona, 'Hospitalizations'] = np.nan
-    manipulation_metadata['madagascar'] = 'dropped hospitalizations'
-    manipulation_metadata['arizona'] = 'dropped hospitalizations'
-    drop_locs = [
-        172,  # Equatorial Guinea
-        194,  # Lesotho
-    ]
-    full_data = full_data.loc[~full_data.location_id.isin(drop_locs)]
-    manipulation_metadata['equatorial_guinea'] = 'dropped location'
-    manipulation_metadata['lesotho'] = 'dropped location'
-=======
->>>>>>> c3ede8f2
     return full_data, manipulation_metadata
 
 
